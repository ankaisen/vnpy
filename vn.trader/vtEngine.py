# encoding: UTF-8

import shelve
from collections import OrderedDict

from pymongo import MongoClient
from pymongo.errors import ConnectionFailure

from eventEngine import *
from vtGateway import *
import uiBasicWidget
from ctaEngine import CtaEngine


########################################################################
class MainEngine(object):
    """主引擎"""

    # ----------------------------------------------------------------------
    def __init__(self):
        """Constructor"""
        # 创建事件引擎
        self.eventEngine = EventEngine()
        self.eventEngine.start()
        
        # 创建数据引擎
        self.dataEngine = DataEngine(self.eventEngine)
        uiBasicWidget.NameCell.setDataEngine(uiBasicWidget.NameCell, self.dataEngine)   # 将数据引擎对象传给NameCell
        
        # 用来保存接口对象的字典
        self.gatewayDict = OrderedDict()
        
        # 创建我们想要接入的接口对象
<<<<<<< HEAD
        self.addGateway(CtpGateway, 'CTP')
        self.gatewayDict['CTP'].setQryEnabled(True)

        self.addGateway(CtpGateway, 'CTP_Prod')
        self.gatewayDict['CTP_Prod'].setQryEnabled(True)

        self.addGateway(CtpGateway, 'CTP_Post')
        self.gatewayDict['CTP_Post'].setQryEnabled(True)

        self.addGateway(CtpGateway, 'CTP_Test')
        self.gatewayDict['CTP_Test'].setQryEnabled(True)
=======
        try:
            from ctpGateway import CtpGateway
            self.addGateway(CtpGateway, 'CTP')
            self.gatewayDict['CTP'].setQryEnabled(True)
        except Exception, e:
            print e
>>>>>>> e019a2bb
        
        try:
            from ltsGateway import LtsGateway
            self.addGateway(LtsGateway, 'LTS')
            self.gatewayDict['LTS'].setQryEnabled(True)
        except Exception, e:
            print e
        
<<<<<<< HEAD
        #self.addGateway(WindGateway, 'Wind')    # 没有Wind的请注释掉这一行

=======
        try:
            from windGateway import WindGateway
            self.addGateway(WindGateway, 'Wind') 
        except Exception, e:
            print e
        
        try:
            from ibGateway import IbGateway
            self.addGateway(IbGateway, 'IB')
        except Exception, e:
            print e
        
>>>>>>> e019a2bb
        # MongoDB数据库相关
        self.dbClient = None    # MongoDB客户端对象

        self.addGateway(IbGateway, 'IB')

        # CTA引擎
        self.ctaEngine = CtaEngine(self, self.eventEngine, self.dataEngine)

    # ----------------------------------------------------------------------
    def addGateway(self, gateway, gatewayName=None):
        """创建接口"""
        self.gatewayDict[gatewayName] = gateway(self.eventEngine, gatewayName)
        
    # ----------------------------------------------------------------------
    def connect(self, gatewayName):
        """连接特定名称的接口"""
        if gatewayName in self.gatewayDict:
            gateway = self.gatewayDict[gatewayName]
            gateway.connect()
        else:
            self.writeLog(u'接口不存在：%s' %gatewayName)

    # ----------------------------------------------------------------------
    def subscribe(self, subscribeReq, gatewayName):
        """订阅特定接口的行情"""
        if gatewayName in self.gatewayDict:
            gateway = self.gatewayDict[gatewayName]
            gateway.subscribe(subscribeReq)
        else:
            self.writeLog(u'接口不存在：%s' %gatewayName)        
        
    # ----------------------------------------------------------------------
    def sendOrder(self, orderReq, gatewayName):
        """对特定接口发单"""
        if gatewayName in self.gatewayDict:
            gateway = self.gatewayDict[gatewayName]
            return gateway.sendOrder(orderReq)
        else:
            self.writeLog(u'接口不存在：%s' %gatewayName)        
    
    # ----------------------------------------------------------------------
    def cancelOrder(self, cancelOrderReq, gatewayName):
        """对特定接口撤单"""
        if gatewayName in self.gatewayDict:
            gateway = self.gatewayDict[gatewayName]
            gateway.cancelOrder(cancelOrderReq)
        else:
            self.writeLog(u'接口不存在：%s' %gatewayName)        
        
    # ----------------------------------------------------------------------
    def getAccont(self, gatewayName):
        """查询特定接口的账户"""
        if gatewayName in self.gatewayDict:
            gateway = self.gatewayDict[gatewayName]
            gateway.getAccount()
        else:
            self.writeLog(u'接口不存在：%s' %gatewayName)        
        
    # ----------------------------------------------------------------------
    def getPosition(self, gatewayName):
        """查询特定接口的持仓"""
        if gatewayName in self.gatewayDict:
            gateway = self.gatewayDict[gatewayName]
            gateway.getPosition()
        else:
            self.writeLog(u'接口不存在：%s' %gatewayName)        
        
    # ----------------------------------------------------------------------
    def exit(self):
        """退出程序前调用，保证正常退出"""        
        # 安全关闭所有接口
        for gateway in self.gatewayDict.values():        
            gateway.close()
        
        # 停止事件引擎
        self.eventEngine.stop()      
        
        # 保存数据引擎里的合约数据到硬盘
        self.dataEngine.saveContracts()
    
    # ----------------------------------------------------------------------
    def writeLog(self, content):
        """快速发出日志事件"""
        log = VtLogData()
        log.logContent = content
        event = Event(type_=EVENT_LOG)
        event.dict_['data'] = log
        self.eventEngine.put(event)        
    
    # ----------------------------------------------------------------------
    def dbConnect(self):
        """连接MongoDB数据库"""
        if not self.dbClient:
            try:
                self.dbClient = MongoClient()
                self.writeLog(u'MongoDB连接成功')
            except ConnectionFailure:
                self.writeLog(u'MongoDB连接失败')
    
    # ----------------------------------------------------------------------
    def dbInsert(self, dbName, collectionName, d):
        """向MongoDB中插入数据，d是具体数据"""
        if self.dbClient:
            db = self.dbClient[dbName]
            collection = db[collectionName]
            collection.insert(d)
    
    # ----------------------------------------------------------------------
    def dbQuery(self, dbName, collectionName, d):
        """从MongoDB中读取数据，d是查询要求，返回的是数据库查询的指针"""
        if self.dbClient:
            db = self.dbClient[dbName]
            collection = db[collectionName]
            cursor = collection.find(d)
            return cursor
        else:
            return None


########################################################################
class DataEngine(object):
    """数据引擎"""
    contractFileName = 'ContractData.vt'

    # ----------------------------------------------------------------------
    def __init__(self, eventEngine):
        """Constructor"""
        self.eventEngine = eventEngine
        
        # 保存合约详细信息的字典
        self.contractDict = {}
        
        # 保存委托数据的字典
        self.orderDict = {}
        
        # 保存活动委托数据的字典（即可撤销）
        self.workingOrderDict = {}
        
        # 读取保存在硬盘的合约数据
        self.loadContracts()
        
        # 注册事件监听
        self.registerEvent()
        
    # ----------------------------------------------------------------------
    def updateContract(self, event):
        """更新合约数据"""
        contract = event.dict_['data']
        self.contractDict[contract.vtSymbol] = contract
        self.contractDict[contract.symbol] = contract       # 使用常规代码（不包括交易所）可能导致重复
        
    # ----------------------------------------------------------------------
    def getContract(self, vtSymbol):
        """查询合约对象"""
        try:
            return self.contractDict[vtSymbol]
        except KeyError:
            return None
        
    # ----------------------------------------------------------------------
    def getAllContracts(self):
        """查询所有合约对象（返回列表）"""
        return self.contractDict.values()
    
    # ----------------------------------------------------------------------
    def saveContracts(self):
        """保存所有合约对象到硬盘"""
        f = shelve.open(self.contractFileName)
        f['data'] = self.contractDict
        f.close()
    
    # ----------------------------------------------------------------------
    def loadContracts(self):
        """从硬盘读取合约对象"""
        f = shelve.open(self.contractFileName)
        if 'data' in f:
            d = f['data']
            for key, value in d.items():
                self.contractDict[key] = value
        f.close()
        
    # ----------------------------------------------------------------------
    def updateOrder(self, event):
        """更新委托数据"""
        order = event.dict_['data']        
        self.orderDict[order.vtOrderID] = order
        
        # 如果订单的状态是全部成交或者撤销，则需要从workingOrderDict中移除
        if order.status == STATUS_ALLTRADED or order.status == STATUS_CANCELLED:
            if order.vtOrderID in self.workingOrderDict:
                del self.workingOrderDict[order.vtOrderID]
        # 否则则更新字典中的数据        
        else:
            self.workingOrderDict[order.vtOrderID] = order
        
    # ----------------------------------------------------------------------
    def getOrder(self, vtOrderID):
        """查询委托单（报单）"""
        try:
            return self.orderDict[vtOrderID]
        except KeyError:
            return None
    
    # ----------------------------------------------------------------------
    def getAllWorkingOrders(self):
        """查询所有活动委托（返回列表）"""
        return self.workingOrderDict.values()
    
    # ----------------------------------------------------------------------
    def registerEvent(self):
        """注册事件监听"""
        self.eventEngine.register(EVENT_CONTRACT, self.updateContract)
        self.eventEngine.register(EVENT_ORDER, self.updateOrder)
        
    
    <|MERGE_RESOLUTION|>--- conflicted
+++ resolved
@@ -31,27 +31,24 @@
         self.gatewayDict = OrderedDict()
         
         # 创建我们想要接入的接口对象
-<<<<<<< HEAD
-        self.addGateway(CtpGateway, 'CTP')
-        self.gatewayDict['CTP'].setQryEnabled(True)
-
-        self.addGateway(CtpGateway, 'CTP_Prod')
-        self.gatewayDict['CTP_Prod'].setQryEnabled(True)
-
-        self.addGateway(CtpGateway, 'CTP_Post')
-        self.gatewayDict['CTP_Post'].setQryEnabled(True)
-
-        self.addGateway(CtpGateway, 'CTP_Test')
-        self.gatewayDict['CTP_Test'].setQryEnabled(True)
-=======
+
         try:
             from ctpGateway import CtpGateway
+
             self.addGateway(CtpGateway, 'CTP')
             self.gatewayDict['CTP'].setQryEnabled(True)
-        except Exception, e:
-            print e
->>>>>>> e019a2bb
-        
+
+            self.addGateway(CtpGateway, 'CTP_Prod')
+            self.gatewayDict['CTP_Prod'].setQryEnabled(True)
+
+            self.addGateway(CtpGateway, 'CTP_Post')
+            self.gatewayDict['CTP_Post'].setQryEnabled(True)
+
+            self.addGateway(CtpGateway, 'CTP_Test')
+            self.gatewayDict['CTP_Test'].setQryEnabled(True)
+        except Exception, e:
+            print e
+
         try:
             from ltsGateway import LtsGateway
             self.addGateway(LtsGateway, 'LTS')
@@ -59,10 +56,7 @@
         except Exception, e:
             print e
         
-<<<<<<< HEAD
-        #self.addGateway(WindGateway, 'Wind')    # 没有Wind的请注释掉这一行
-
-=======
+
         try:
             from windGateway import WindGateway
             self.addGateway(WindGateway, 'Wind') 
@@ -75,7 +69,7 @@
         except Exception, e:
             print e
         
->>>>>>> e019a2bb
+
         # MongoDB数据库相关
         self.dbClient = None    # MongoDB客户端对象
 
