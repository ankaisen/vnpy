--- conflicted
+++ resolved
@@ -129,30 +129,24 @@
         sysMenu.addAction(connectWindAction)
 
         sysMenu.addAction(connectIbAction)
-<<<<<<< HEAD
-
-=======
+
         sysMenu.addSeparator()
         sysMenu.addAction(connectDbAction)
         sysMenu.addSeparator()
->>>>>>> e019a2bb
+
         sysMenu.addAction(testAction)
         sysMenu.addAction(exitAction)
         
         functionMenu = menubar.addMenu(u'功能')
         functionMenu.addAction(contractAction)
-<<<<<<< HEAD
-
-        functionMenu.addAction(ctaAction)
-
-=======
+
         
         # 算法相关
         algoMenu = menubar.addMenu(u'算法')
         algoMenu.addAction(ctaAction)
         
         # 帮助
->>>>>>> e019a2bb
+
         helpMenu = menubar.addMenu(u'帮助')
         helpMenu.addAction(aboutAction)        
     
@@ -242,17 +236,11 @@
         #req.symbol = 'MSFT'
         #self.mainEngine.subscribe(req, 'IB')
         
-<<<<<<< HEAD
-        req.symbol = 'GE'
-        self.mainEngine.subscribe(req, 'IB')        
-
-    # ----------------------------------------------------------------------
-=======
+
         #req.symbol = 'GE'
         #self.mainEngine.subscribe(req, 'IB')        
         
-    #----------------------------------------------------------------------
->>>>>>> e019a2bb
+    # ----------------------------------------------------------------------
     def openAbout(self):
         """打开关于"""
         try:
@@ -265,39 +253,22 @@
     def openContract(self):
         """打开合约查询"""
         try:
-<<<<<<< HEAD
-            self.contractM.show()
-        except AttributeError:
-            self.contractM = ContractMonitor(self.mainEngine.dataEngine)
-            self.contractM.show()
-
-=======
+
             self.widgetDict['contractM'].show()
         except KeyError:
             self.widgetDict['contractM'] = ContractMonitor(self.mainEngine.dataEngine)
             self.widgetDict['contractM'].show()
->>>>>>> e019a2bb
-            
+
     # ----------------------------------------------------------------------
     def openCta(self):
         """打开CTA组件"""
         try:
-<<<<<<< HEAD
-            self.ctaM.show()
-        except AttributeError:
-            self.ctaM = CtaEngineManager(self.mainEngine.ctaEngine, self.eventEngine)
-            self.ctaM.show()
-
-
-    # ----------------------------------------------------------------------
-=======
             self.widgetDict['ctaM'].show()
         except KeyError:
             self.widgetDict['ctaM'] = CtaEngineManager(self.mainEngine.ctaEngine, self.eventEngine)
             self.widgetDict['ctaM'].show()
     
-    #----------------------------------------------------------------------
->>>>>>> e019a2bb
+    # ----------------------------------------------------------------------
     def closeEvent(self, event):
         """关闭事件"""
         reply = QtGui.QMessageBox.question(self, u'退出',
